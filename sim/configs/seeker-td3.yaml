--- conflicted
+++ resolved
@@ -63,11 +63,7 @@
         train_batch_size: 64
 
         # === Parallelism ===
-<<<<<<< HEAD
-        num_workers: 24
-=======
         num_workers: 0
->>>>>>> 6bd8938b
         num_gpus_per_worker: 0
         optimizer_class: "SyncReplayOptimizer"
         per_worker_exploration: False
